# -*- coding: utf-8 -*-
require File.join(File.dirname(__FILE__), 'helper')

class GoogleGeocoderTest < BaseGeocoderTest #:nodoc: all
  def setup
    super
    @full_address = '100 Spear St Apt. 5, San Francisco, CA, 94105-1522, US'
    @full_address_short_zip = '100 Spear St Apt. 5, San Francisco, CA, 94105, US'
    @google_full_hash = {street_address: '100 Spear St Apt. 5', city: 'San Francisco', state: 'CA', zip: '94105', country_code: 'US'}
    @google_city_hash = {city: 'San Francisco', state: 'CA'}

    @google_full_loc = Geokit::GeoLoc.new(@google_full_hash)
    @google_city_loc = Geokit::GeoLoc.new(@google_city_hash)
  end

  # Example from:
  # https://developers.google.com/maps/documentation/business/webservices#signature_examples
  def test_google_signature
    cryptographic_key = 'vNIXE0xscrmjlyV-12Nj_BvUPaw='
    query_string = '/maps/api/geocode/json?address=New+York&sensor=false&client=clientID'
    signature = Geokit::Geocoders::GoogleGeocoder.send(:sign_gmap_bus_api_url, query_string, cryptographic_key)
    assert_equal 'KrU1TzVQM7Ur0i8i7K3huiw3MsA=', signature
  end

  # Example from:
  # https://developers.google.com/maps/documentation/business/webservices#signature_examples
  def test_google_signature_and_url
    Geokit::Geocoders::GoogleGeocoder.client_id = 'clientID'
    Geokit::Geocoders::GoogleGeocoder.cryptographic_key = 'vNIXE0xscrmjlyV-12Nj_BvUPaw='
    url = Geokit::Geocoders::GoogleGeocoder.send(:submit_url, 'address=New+York')
    Geokit::Geocoders::GoogleGeocoder.client_id = nil
    Geokit::Geocoders::GoogleGeocoder.cryptographic_key = nil
    assert_equal 'https://maps.googleapis.com/maps/api/geocode/json?sensor=false&address=New+York&client=clientID&signature=9mevp7SoVsSKzF9nj-vApMYbatg=', url
  end

  def test_google_api_key
    Geokit::Geocoders::GoogleGeocoder.api_key = 'someKey'
    url = Geokit::Geocoders::GoogleGeocoder.send(:submit_url, 'address=New+York')
    Geokit::Geocoders::GoogleGeocoder.api_key = nil
    assert_equal 'https://maps.googleapis.com/maps/api/geocode/json?sensor=false&address=New+York&key=someKey', url
  end

  def test_google_insecure_url
    Geokit::Geocoders.secure = false
    url = Geokit::Geocoders::GoogleGeocoder.send(:submit_url, 'address=New+York')
    Geokit::Geocoders.secure = true
    assert_equal 'http://maps.google.com/maps/api/geocode/json?sensor=false&address=New+York', url
  end

  def test_google_full_address
    VCR.use_cassette('google_full_short') do
      url = "https://maps.google.com/maps/api/geocode/json?sensor=false&address=#{Geokit::Inflector.url_escape(@address)}"
    TestHelper.expects(:last_url).with(url)
    res = Geokit::Geocoders::GoogleGeocoder.geocode(@address)
    assert_equal 'CA', res.state
    assert_equal 'San Francisco', res.city
    assert_array_in_delta [37.7749295, -122.4194155], res.to_a # slightly dif from yahoo
    assert res.is_us?
    assert_equal 'San Francisco, CA, USA', res.full_address # slightly different from yahoo
    assert_equal 'google', res.provider
    end
  end

  def test_google_full_address_with_geo_loc
    VCR.use_cassette('google_full') do
      url = "https://maps.google.com/maps/api/geocode/json?sensor=false&address=#{Geokit::Inflector.url_escape(@full_address_short_zip)}"
    TestHelper.expects(:last_url).with(url)
    res = Geokit::Geocoders::GoogleGeocoder.geocode(@google_full_loc)
    assert_equal 'CA', res.state
    assert_equal 'San Francisco', res.city
    assert_array_in_delta [37.7921509, -122.394], res.to_a # slightly dif from yahoo
    assert res.is_us?
    assert_equal '100 Spear Street #5, San Francisco, CA 94105, USA', res.full_address # slightly different from yahoo
    assert_equal 'google', res.provider
    end
  end

  def test_google_full_address_accuracy
    VCR.use_cassette('google_full') do
      url = "https://maps.google.com/maps/api/geocode/json?sensor=false&address=#{Geokit::Inflector.url_escape(@full_address_short_zip)}"
    TestHelper.expects(:last_url).with(url)
    res = Geokit::Geocoders::GoogleGeocoder.geocode(@google_full_loc)

    assert_equal 9, res.accuracy
    end
  end

  def test_google_city
    VCR.use_cassette('google_city') do
      url = "https://maps.google.com/maps/api/geocode/json?sensor=false&address=#{Geokit::Inflector.url_escape(@address)}"
    TestHelper.expects(:last_url).with(url)
    res = Geokit::Geocoders::GoogleGeocoder.do_geocode(@address)
    assert_nil res.street_address
    assert_equal 'CA', res.state
    assert_equal 'San Francisco', res.city
    assert_equal '37.7749295,-122.4194155', res.ll
    assert res.is_us?
    assert_equal 'San Francisco, CA, USA', res.full_address
    assert_equal 'google', res.provider
    end
  end

   def test_google_sublocality
     @address = '682 prospect place Brooklyn ny 11216'
     VCR.use_cassette('google_sublocality') do
       url = "https://maps.google.com/maps/api/geocode/json?sensor=false&address=#{Geokit::Inflector.url_escape(@address)}"
     TestHelper.expects(:last_url).with(url)
     res = Geokit::Geocoders::GoogleGeocoder.do_geocode(@address)
     assert_equal '682 Prospect Place', res.street_address
     assert_equal 'NY', res.state
     assert_equal 'Brooklyn', res.city
     assert_equal '40.6745812,-73.9541582', res.ll
     assert res.is_us?
     assert_equal '682 Prospect Place, Brooklyn, NY 11216, USA', res.full_address
     assert_equal 'google', res.provider
     end
   end

<<<<<<< HEAD
   def test_google_administrative_area_level_3
     @address = "8 Barkwood Lane, Clifton Park, NY 12065"
     VCR.use_cassette('google_administrative_area_level_3') do
     url = "https://maps.google.com/maps/api/geocode/json?sensor=false&address=#{Geokit::Inflector::url_escape(@address)}"
     TestHelper.expects(:last_url).with(url)
     res=Geokit::Geocoders::GoogleGeocoder.do_geocode(@address)
     assert_equal "8 Barkwood Lane", res.street_address
     assert_equal "NY", res.state
     assert_equal "Clifton Park", res.city
     assert_equal "42.829583,-73.788174", res.ll
     assert res.is_us?
     assert_equal "8 Barkwood Lane, Clifton Park, NY 12065, USA", res.full_address
     assert_equal "google", res.provider
     end
   end

   def test_google_city_accuracy
     VCR.use_cassette('google_city') do
     url = "https://maps.google.com/maps/api/geocode/json?sensor=false&address=#{Geokit::Inflector::url_escape(@address)}"
     TestHelper.expects(:last_url).with(url)
     res=Geokit::Geocoders::GoogleGeocoder.geocode(@address)
     assert_equal 4, res.accuracy
     end
   end
=======
  def test_google_city_accuracy
    VCR.use_cassette('google_city') do
      url = "https://maps.google.com/maps/api/geocode/json?sensor=false&address=#{Geokit::Inflector.url_escape(@address)}"
    TestHelper.expects(:last_url).with(url)
    res = Geokit::Geocoders::GoogleGeocoder.geocode(@address)
    assert_equal 4, res.accuracy
    end
  end
>>>>>>> d91607a7

  def test_google_city_with_geo_loc
    VCR.use_cassette('google_city') do
      url = "https://maps.google.com/maps/api/geocode/json?sensor=false&address=#{Geokit::Inflector.url_escape(@address)}"
    TestHelper.expects(:last_url).with(url)
    res = Geokit::Geocoders::GoogleGeocoder.geocode(@google_city_loc)
    assert_equal 'CA', res.state
    assert_equal 'San Francisco', res.city
    assert_equal '37.7749295,-122.4194155', res.ll
    assert res.is_us?
    assert_equal 'San Francisco, CA, USA', res.full_address
    assert_nil res.street_address
    assert_equal 'google', res.provider
    end
  end

  def test_google_suggested_bounds
    VCR.use_cassette('google_full') do
      url = "https://maps.google.com/maps/api/geocode/json?sensor=false&address=#{Geokit::Inflector.url_escape(@full_address_short_zip)}"
    TestHelper.expects(:last_url).with(url)
    res = Geokit::Geocoders::GoogleGeocoder.geocode(@google_full_loc)
    assert_instance_of Geokit::Bounds, res.suggested_bounds
    assert_array_in_delta [37.7908019197085, -122.3953489802915], res.suggested_bounds.sw.to_a
    assert_array_in_delta [37.7934998802915, -122.3926510197085], res.suggested_bounds.ne.to_a
    end
  end

  def test_google_suggested_bounds_url
    bounds = Geokit::Bounds.new(
      Geokit::LatLng.new(33.7036917, -118.6681759),
      Geokit::LatLng.new(34.3373061, -118.1552891)
    )
    url = 'https://maps.google.com/maps/api/geocode/json?sensor=false&address=Winnetka&bounds=33.7036917%2C-118.6681759%7C34.3373061%2C-118.1552891'
    Geokit::Geocoders::GoogleGeocoder.expects(:call_geocoder_service).with(url)
    Geokit::Geocoders::GoogleGeocoder.geocode('Winnetka', bias: bounds)
  end

  def test_service_unavailable
    response = MockFailure.new
    url = "https://maps.google.com/maps/api/geocode/json?sensor=false&address=#{Geokit::Inflector.url_escape(@address)}"
    Geokit::Geocoders::GoogleGeocoder.expects(:call_geocoder_service).with(url).returns(response)
    assert !Geokit::Geocoders::GoogleGeocoder.geocode(@google_city_loc).success
  end

  def test_multiple_results
    VCR.use_cassette('google_multi') do
      url = "https://maps.google.com/maps/api/geocode/json?sensor=false&address=#{Geokit::Inflector.url_escape('via Sandro Pertini 8, Ossona, MI')}"
    TestHelper.expects(:last_url).with(url)
    res = Geokit::Geocoders::GoogleGeocoder.geocode('via Sandro Pertini 8, Ossona, MI')
    assert_equal 5, res.all.size
    res = res.all[0]
    assert_equal 'Lombardy', res.state
    assert_equal 'Mesero', res.city
    assert_array_in_delta [45.4966218, 8.852694], res.to_a
    assert !res.is_us?
    assert_equal 'Via Sandro Pertini, 8, 20010 Mesero Milan, Italy', res.full_address
    assert_equal '8 Via Sandro Pertini', res.street_address
    assert_equal 'google', res.provider

    res = res.all[4]
    assert_equal 'Lombardy', res.state
    assert_equal 'Ossona', res.city
    assert_array_in_delta [45.5074444, 8.90232], res.to_a
    assert !res.is_us?
    assert_equal 'Via S. Pertini, 20010 Ossona Milan, Italy', res.full_address
    assert_equal 'Via S. Pertini', res.street_address
    assert_equal 'google', res.provider
    end
  end

  def test_reverse_geocode
    VCR.use_cassette('google_reverse_madrid') do
      madrid = Geokit::GeoLoc.new
    madrid.lat, madrid.lng = '40.4167413', '-3.7032498'
    url = "https://maps.google.com/maps/api/geocode/json?sensor=false&latlng=#{Geokit::Inflector.url_escape(madrid.ll)}"
    TestHelper.expects(:last_url).with(url)
    res = Geokit::Geocoders::GoogleGeocoder.do_reverse_geocode(madrid.ll)

    assert_equal madrid.lat.to_s.slice(1..5), res.lat.to_s.slice(1..5)
    assert_equal madrid.lng.to_s.slice(1..5), res.lng.to_s.slice(1..5)
    assert_equal 'ES', res.country_code
    assert_equal 'google', res.provider

    assert_equal 'Madrid', res.city
    assert_equal 'Community of Madrid', res.state

    assert_equal 'Spain', res.country
    assert_equal '28013', res.zip
    assert_equal true, res.success
    end
  end

  def test_reverse_geocode_language
    VCR.use_cassette('google_reverse_madrid_es') do
      url = 'https://maps.google.com/maps/api/geocode/json?sensor=false&latlng=40.416%2C-3.703&language=es'
    TestHelper.expects(:last_url).with(url)
    language_result = Geokit::Geocoders::GoogleGeocoder.reverse_geocode('40.416,-3.703', language: 'es')

    assert_equal 'ES', language_result.country_code
    assert_equal 'Madrid', language_result.city
    end
  end

  def test_language_response
    VCR.use_cassette('google_language_response_fr') do
      url = 'https://maps.google.com/maps/api/geocode/json?sensor=false&address=Hanoi&language=FR'
    TestHelper.expects(:last_url).with(url)
    language_result = Geokit::Geocoders::GoogleGeocoder.geocode('Hanoi', language: 'FR')

    assert_equal 'VN', language_result.country_code
    assert_equal 'Hanoï', language_result.city
    end
  end

  def test_too_many_queries
    response = MockSuccess.new
    response.expects(:body).returns %q/{"status": "OVER_QUERY_LIMIT"}/
    url = "https://maps.google.com/maps/api/geocode/json?sensor=false&address=#{Geokit::Inflector.url_escape(@address)}"
    Geokit::Geocoders::GoogleGeocoder.expects(:call_geocoder_service).with(url).returns(response)
    assert_raise Geokit::Geocoders::TooManyQueriesError do
      res = Geokit::Geocoders::GoogleGeocoder.geocode(@address)
    end
  end

  def test_invalid_request
    response = MockSuccess.new
    response.expects(:body).returns %q/{"results" : [], "status" : "INVALID_REQUEST"}/
    url = "https://maps.google.com/maps/api/geocode/json?sensor=false&address=#{Geokit::Inflector.url_escape("3961 V\u00EDa Marisol")}"
    Geokit::Geocoders::GoogleGeocoder.expects(:call_geocoder_service).with(url).returns(response)
    assert_raise Geokit::Geocoders::GeocodeError do
      Geokit::Geocoders::GoogleGeocoder.geocode("3961 V\u00EDa Marisol")
    end
  end

  def test_country_code_biasing_toledo
    VCR.use_cassette('google_country_code_biased_result_toledo') do
      url = "https://maps.google.com/maps/api/geocode/json?sensor=false&address=toledo&region=es"
      TestHelper.expects(:last_url).with(url)
      biased_result = Geokit::Geocoders::GoogleGeocoder.geocode('toledo', :bias => 'es')

      assert_equal 'ES', biased_result.country_code
      assert_equal 'CM', biased_result.state
    end

    VCR.use_cassette('google_result_toledo_default_bias') do
      url = "https://maps.google.com/maps/api/geocode/json?sensor=false&address=toledo"
      TestHelper.expects(:last_url).with(url)
      biased_result = Geokit::Geocoders::GoogleGeocoder.geocode('toledo')

      assert_equal 'US', biased_result.country_code
      assert_equal 'OH', biased_result.state
    end
  end

  def test_country_code_biasing_orly
    VCR.use_cassette('google_country_code_biased_result_orly') do
      url = "https://maps.google.com/maps/api/geocode/json?sensor=false&address=orly&region=fr"
      TestHelper.expects(:last_url).with(url)
      biased_result = Geokit::Geocoders::GoogleGeocoder.geocode('orly', :bias => 'fr')

      assert_equal 'FR', biased_result.country_code
      assert_equal 'Orly, France', biased_result.full_address
    end
  end

end<|MERGE_RESOLUTION|>--- conflicted
+++ resolved
@@ -116,7 +116,6 @@
      end
    end
 
-<<<<<<< HEAD
    def test_google_administrative_area_level_3
      @address = "8 Barkwood Lane, Clifton Park, NY 12065"
      VCR.use_cassette('google_administrative_area_level_3') do
@@ -133,15 +132,7 @@
      end
    end
 
-   def test_google_city_accuracy
-     VCR.use_cassette('google_city') do
-     url = "https://maps.google.com/maps/api/geocode/json?sensor=false&address=#{Geokit::Inflector::url_escape(@address)}"
-     TestHelper.expects(:last_url).with(url)
-     res=Geokit::Geocoders::GoogleGeocoder.geocode(@address)
-     assert_equal 4, res.accuracy
-     end
-   end
-=======
+
   def test_google_city_accuracy
     VCR.use_cassette('google_city') do
       url = "https://maps.google.com/maps/api/geocode/json?sensor=false&address=#{Geokit::Inflector.url_escape(@address)}"
@@ -150,7 +141,6 @@
     assert_equal 4, res.accuracy
     end
   end
->>>>>>> d91607a7
 
   def test_google_city_with_geo_loc
     VCR.use_cassette('google_city') do
