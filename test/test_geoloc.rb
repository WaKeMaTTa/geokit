require File.join(File.dirname(__FILE__), 'helper')

class GeoLocTest < Test::Unit::TestCase #:nodoc: all

  def setup
    @loc = Geokit::GeoLoc.new
  end

  def test_is_us
    assert !@loc.is_us?
    @loc.country_code = 'US'
    assert @loc.is_us?
  end

  def test_success
    assert !@loc.success?
    @loc.success = false
    assert !@loc.success?
    @loc.success = true
    assert @loc.success?
  end

  def test_street_number
    @loc.street_address = '123 Spear St.'
    assert_equal '123', @loc.street_number
  end

  def test_street_name
    @loc.street_address = '123 Spear St.'
    assert_equal 'Spear St.', @loc.street_name
  end

  def test_city
    @loc.city = "san francisco"
    assert_equal 'San Francisco', @loc.city
  end

  def test_full_address
    @loc.city = 'San Francisco'
    @loc.state = 'CA'
    @loc.zip = '94105'
    @loc.country_code = 'US'
    assert_equal 'San Francisco, CA, 94105, US', @loc.full_address
    @loc.full_address = 'Irving, TX, 75063, US'
    assert_equal 'Irving, TX, 75063, US', @loc.full_address
  end

  def test_hash
    @loc.city = 'San Francisco'
    @loc.state = 'CA'
    @loc.zip = '94105'
    @loc.country_code = 'US'
    @another = Geokit::GeoLoc.new @loc.to_hash
    assert_equal @loc, @another
  end

  def test_all
    assert_equal [@loc], @loc.all
  end

  def test_to_yaml
    @loc.city = 'San Francisco'
    @loc.state = 'CA'
    @loc.zip = '94105'
    @loc.country_code = 'US'
    assert_equal(
      "--- !ruby/object:Geokit::GeoLoc \ncity: San Francisco\ncountry_code: US\nfull_address: \nlat: \nlng: \nprecision: unknown\nprovince: \nstate: CA\nstreet_address: \nstreet_name: \nstreet_number: \nsub_premise: \nsuccess: false\nzip: \"94105\"\n",
      @loc.to_yaml)
  end
<<<<<<< HEAD
=======

  def test_neighborhood
    @loc.neighborhood = "SoMa"
    assert_equal @loc.neighborhood, 'SoMa'
  end
>>>>>>> 7366f1f0
end<|MERGE_RESOLUTION|>--- conflicted
+++ resolved
@@ -67,12 +67,9 @@
       "--- !ruby/object:Geokit::GeoLoc \ncity: San Francisco\ncountry_code: US\nfull_address: \nlat: \nlng: \nprecision: unknown\nprovince: \nstate: CA\nstreet_address: \nstreet_name: \nstreet_number: \nsub_premise: \nsuccess: false\nzip: \"94105\"\n",
       @loc.to_yaml)
   end
-<<<<<<< HEAD
-=======
 
   def test_neighborhood
     @loc.neighborhood = "SoMa"
     assert_equal @loc.neighborhood, 'SoMa'
   end
->>>>>>> 7366f1f0
 end