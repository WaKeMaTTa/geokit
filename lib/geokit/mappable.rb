#require 'forwardable'

module Geokit
  # Contains class and instance methods providing distance calcuation services.  This
  # module is meant to be mixed into classes containing lat and lng attributes where
  # distance calculation is desired.
  #
  # At present, two forms of distance calculations are provided:
  #
  # * Pythagorean Theory (flat Earth) - which assumes the world is flat and loses accuracy over long distances.
  # * Haversine (sphere) - which is fairly accurate, but at a performance cost.
  #
  # Distance units supported are :miles, :kms, and :nms.
  module Mappable
    PI_DIV_RAD = 0.0174
    KMS_PER_MILE = 1.609
    NMS_PER_MILE = 0.868976242
    EARTH_RADIUS_IN_MILES = 3963.19
    EARTH_RADIUS_IN_KMS = EARTH_RADIUS_IN_MILES * KMS_PER_MILE
    EARTH_RADIUS_IN_NMS = EARTH_RADIUS_IN_MILES * NMS_PER_MILE
    MILES_PER_LATITUDE_DEGREE = 69.1
    KMS_PER_LATITUDE_DEGREE = MILES_PER_LATITUDE_DEGREE * KMS_PER_MILE
    NMS_PER_LATITUDE_DEGREE = MILES_PER_LATITUDE_DEGREE * NMS_PER_MILE
    LATITUDE_DEGREES = EARTH_RADIUS_IN_MILES / MILES_PER_LATITUDE_DEGREE

    # Mix below class methods into the includer.
    def self.included(receiver) # :nodoc:
      receiver.extend ClassMethods
    end

    module ClassMethods #:nodoc:
      # Returns the distance between two points.  The from and to parameters are
      # required to have lat and lng attributes.  Valid options are:
      # :units - valid values are :miles, :kms, :nms (Geokit::default_units is the default)
      # :formula - valid values are :flat or :sphere (Geokit::default_formula is the default)
      def distance_between(from, to, options={})
        from=Geokit::LatLng.normalize(from)
        to=Geokit::LatLng.normalize(to)
        return 0.0 if from == to # fixes a "zero-distance" bug
        units = options[:units] || Geokit::default_units
        formula = options[:formula] || Geokit::default_formula
        case formula
        when :sphere
          begin
            units_sphere_multiplier(units) *
                Math.acos( Math.sin(deg2rad(from.lat)) * Math.sin(deg2rad(to.lat)) +
                Math.cos(deg2rad(from.lat)) * Math.cos(deg2rad(to.lat)) *
                Math.cos(deg2rad(to.lng) - deg2rad(from.lng)))
          rescue Errno::EDOM
            0.0
          end
        when :flat
          Math.sqrt((units_per_latitude_degree(units)*(from.lat-to.lat))**2 +
              (units_per_longitude_degree(from.lat, units)*(from.lng-to.lng))**2)
        end
      end

      # Returns heading in degrees (0 is north, 90 is east, 180 is south, etc)
      # from the first point to the second point. Typicaly, the instance methods will be used
      # instead of this method.
      def heading_between(from,to)
        from=Geokit::LatLng.normalize(from)
        to=Geokit::LatLng.normalize(to)

        d_lng=deg2rad(to.lng-from.lng)
        from_lat=deg2rad(from.lat)
        to_lat=deg2rad(to.lat)
        y=Math.sin(d_lng) * Math.cos(to_lat)
        x=Math.cos(from_lat)*Math.sin(to_lat)-Math.sin(from_lat)*Math.cos(to_lat)*Math.cos(d_lng)
        heading=to_heading(Math.atan2(y,x))
      end

      # Given a start point, distance, and heading (in degrees), provides
      # an endpoint. Returns a LatLng instance. Typically, the instance method
      # will be used instead of this method.
      def endpoint(start,heading, distance, options={})
        units = options[:units] || Geokit::default_units
        radius = case units
          when :kms; EARTH_RADIUS_IN_KMS
          when :nms; EARTH_RADIUS_IN_NMS
          else EARTH_RADIUS_IN_MILES
        end
        start=Geokit::LatLng.normalize(start)
        lat=deg2rad(start.lat)
        lng=deg2rad(start.lng)
        heading=deg2rad(heading)
        distance=distance.to_f

        end_lat=Math.asin(Math.sin(lat)*Math.cos(distance/radius) +
                          Math.cos(lat)*Math.sin(distance/radius)*Math.cos(heading))

        end_lng=lng+Math.atan2(Math.sin(heading)*Math.sin(distance/radius)*Math.cos(lat),
                               Math.cos(distance/radius)-Math.sin(lat)*Math.sin(end_lat))

        LatLng.new(rad2deg(end_lat),rad2deg(end_lng))
      end

      # Returns the midpoint, given two points. Returns a LatLng.
      # Typically, the instance method will be used instead of this method.
      # Valid option:
      #   :units - valid values are :miles, :kms, or :nms (:miles is the default)
      def midpoint_between(from,to,options={})
        from=Geokit::LatLng.normalize(from)

        units = options[:units] || Geokit::default_units

        heading=from.heading_to(to)
        distance=from.distance_to(to,options)
        midpoint=from.endpoint(heading,distance/2,options)
      end

      # Geocodes a location using the multi geocoder.
      def geocode(location, options = {})
        res = Geocoders::MultiGeocoder.geocode(location, options)
        return res if res.success?
        raise Geokit::Geocoders::GeocodeError
      end

      protected

      def deg2rad(degrees)
        degrees.to_f / 180.0 * Math::PI
      end

      def rad2deg(rad)
        rad.to_f * 180.0 / Math::PI
      end

      def to_heading(rad)
        (rad2deg(rad)+360)%360
      end

      # Returns the multiplier used to obtain the correct distance units.
      def units_sphere_multiplier(units)
        case units
          when :kms; EARTH_RADIUS_IN_KMS
          when :nms; EARTH_RADIUS_IN_NMS
          else EARTH_RADIUS_IN_MILES
        end
      end

      # Returns the number of units per latitude degree.
      def units_per_latitude_degree(units)
        case units
          when :kms; KMS_PER_LATITUDE_DEGREE
          when :nms; NMS_PER_LATITUDE_DEGREE
          else MILES_PER_LATITUDE_DEGREE
        end
      end

      # Returns the number units per longitude degree.
      def units_per_longitude_degree(lat, units)
        miles_per_longitude_degree = (LATITUDE_DEGREES * Math.cos(lat * PI_DIV_RAD)).abs
        case units
          when :kms; miles_per_longitude_degree * KMS_PER_MILE
          when :nms; miles_per_longitude_degree * NMS_PER_MILE
          else miles_per_longitude_degree
        end
      end
    end

    # -----------------------------------------------------------------------------------------------
    # Instance methods below here
    # -----------------------------------------------------------------------------------------------

    # Extracts a LatLng instance. Use with models that are acts_as_mappable
    def to_lat_lng
      return self if instance_of?(Geokit::LatLng) || instance_of?(Geokit::GeoLoc)
      return LatLng.new(send(self.class.lat_column_name),send(self.class.lng_column_name)) if self.class.respond_to?(:acts_as_mappable)
      nil
    end

    # Returns the distance from another point.  The other point parameter is
    # required to have lat and lng attributes.  Valid options are:
    # :units - valid values are :miles, :kms, :or :nms (:miles is the default)
    # :formula - valid values are :flat or :sphere (:sphere is the default)
    def distance_to(other, options={})
      self.class.distance_between(self, other, options)
    end
    alias distance_from distance_to

    # Returns heading in degrees (0 is north, 90 is east, 180 is south, etc)
    # to the given point. The given point can be a LatLng or a string to be Geocoded
    def heading_to(other)
      self.class.heading_between(self,other)
    end

    # Returns heading in degrees (0 is north, 90 is east, 180 is south, etc)
    # FROM the given point. The given point can be a LatLng or a string to be Geocoded
    def heading_from(other)
      self.class.heading_between(other,self)
    end

    # Returns the endpoint, given a heading (in degrees) and distance.
    # Valid option:
    # :units - valid values are :miles, :kms, or :nms (:miles is the default)
    def endpoint(heading,distance,options={})
      self.class.endpoint(self,heading,distance,options)
    end

    # Returns the midpoint, given another point on the map.
    # Valid option:
    # :units - valid values are :miles, :kms, or :nms (:miles is the default)
    def midpoint_to(other, options={})
      self.class.midpoint_between(self,other,options)
    end

  end

  class LatLng
    include Mappable

    attr_accessor :lat, :lng

    # Accepts latitude and longitude or instantiates an empty instance
    # if lat and lng are not provided. Converted to floats if provided
    def initialize(lat=nil, lng=nil)
      lat = lat.to_f if lat && !lat.is_a?(Numeric)
      lng = lng.to_f if lng && !lng.is_a?(Numeric)
      @lat = lat
      @lng = lng
    end

    # Latitude attribute setter; stored as a float.
    def lat=(lat)
      @lat = lat.to_f if lat
    end

    # Longitude attribute setter; stored as a float;
    def lng=(lng)
      @lng=lng.to_f if lng
    end

    # Returns the lat and lng attributes as a comma-separated string.
    def ll
      "#{lat},#{lng}"
    end

    #returns a string with comma-separated lat,lng values
    def to_s
      ll
    end

    #returns a two-element array
    def to_a
      [lat,lng]
    end
    # Returns true if the candidate object is logically equal.  Logical equivalence
    # is true if the lat and lng attributes are the same for both objects.
    def ==(other)
      other.is_a?(LatLng) ? self.lat == other.lat && self.lng == other.lng : false
    end

    def hash
      lat.hash + lng.hash
    end

    def eql?(other)
      self == other
    end

<<<<<<< HEAD
=======
    # Returns true if both lat and lng attributes are defined
    def valid?
      self.lat and self.lng
    end
    
>>>>>>> 741781f2
    # A *class* method to take anything which can be inferred as a point and generate
    # a LatLng from it. You should use this anything you're not sure what the input is,
    # and want to deal with it as a LatLng if at all possible. Can take:
    #  1) two arguments (lat,lng)
    #  2) a string in the format "37.1234,-129.1234" or "37.1234 -129.1234"
    #  3) a string which can be geocoded on the fly
    #  4) an array in the format [37.1234,-129.1234]
    #  5) a LatLng or GeoLoc (which is just passed through as-is)
    #  6) anything which acts_as_mappable -- a LatLng will be extracted from it
    def self.normalize(thing,other=nil)
      # if an 'other' thing is supplied, normalize the input by creating an array of two elements
      thing=[thing,other] if other

      if thing.is_a?(String)
        thing.strip!
        if match=thing.match(/(\-?\d+\.?\d*)[, ] ?(\-?\d+\.?\d*)$/)
          return Geokit::LatLng.new(match[1],match[2])
        else
          res = Geokit::Geocoders::MultiGeocoder.geocode(thing)
          return res if res.success?
          raise Geokit::Geocoders::GeocodeError
        end
      elsif thing.is_a?(Array) && thing.size==2
        return Geokit::LatLng.new(thing[0],thing[1])
      elsif thing.is_a?(LatLng) # will also be true for GeoLocs
        return thing
      elsif thing.class.respond_to?(:acts_as_mappable) && thing.class.respond_to?(:distance_column_name)
        return thing.to_lat_lng
      elsif thing.respond_to? :to_lat_lng
        return thing.to_lat_lng
      end

      raise ArgumentError.new("#{thing} (#{thing.class}) cannot be normalized to a LatLng. We tried interpreting it as an array, string, Mappable, etc., but no dice.")
    end

    # Reverse geocodes a LatLng object using the MultiGeocoder (default), or optionally
    # using a geocoder of your choosing. Returns a new Geokit::GeoLoc object
    #
    # ==== Options
    # * :using  - Specifies the geocoder to use for reverse geocoding. Defaults to
    #             MultiGeocoder. Can be either the geocoder class (or any class that
    #             implements do_reverse_geocode for that matter), or the name of
    #             the class without the "Geocoder" part (e.g. :google)
    #
    # ==== Examples
    # LatLng.new(51.4578329, 7.0166848).reverse_geocode # => #<Geokit::GeoLoc:0x12dac20 @state...>
    # LatLng.new(51.4578329, 7.0166848).reverse_geocode(:using => :google) # => #<Geokit::GeoLoc:0x12dac20 @state...>
    # LatLng.new(51.4578329, 7.0166848).reverse_geocode(:using => Geokit::Geocoders::GoogleGeocoder) # => #<Geokit::GeoLoc:0x12dac20 @state...>
    def reverse_geocode(options = { :using => Geokit::Geocoders::MultiGeocoder })
      if options[:using].is_a?(String) or options[:using].is_a?(Symbol)
        provider = Geokit::Geocoders.const_get("#{Geokit::Inflector::camelize(options[:using].to_s)}Geocoder")
      elsif options[:using].respond_to?(:do_reverse_geocode)
        provider = options[:using]
      else
        raise ArgumentError.new("#{options[:using]} is not a valid geocoder.")
      end

      provider.send(:reverse_geocode, self)
    end
  end

  # This class encapsulates the result of a geocoding call.
  # It's primary purpose is to homogenize the results of multiple
  # geocoding providers. It also provides some additional functionality, such as
  # the "full address" method for geocoders that do not provide a
  # full address in their results (for example, Yahoo), and the "is_us" method.
  #
  # Some geocoders can return multple results. Geoloc can capture multiple results through
  # its "all" method.
  #
  # For the geocoder setting the results, it would look something like this:
  #     geo=GeoLoc.new(first_result)
  #     geo.all.push(second_result)
  #     geo.all.push(third_result)
  #
  # Then, for the user of the result:
  #
  #     puts geo.full_address     # just like usual
  #     puts geo.all.size  => 3   # there's three results total
  #     puts geo.all.first        # all is just an array or additional geolocs,
  #                                 so do what you want with it
  class GeoLoc < LatLng

    # Location attributes.  Full address is a concatenation of all values.  For example:
    # 100 Spear St, San Francisco, CA, 94101, US
    # Street number and street name are extracted from the street address attribute if they don't exist
    attr_accessor :street_number, :street_name, :street_address, :city, :state, :zip, :country_code, :country
    attr_accessor :full_address, :all, :district, :province, :sub_premise
    # Attributes set upon return from geocoding.  Success will be true for successful
    # geocode lookups.  The provider will be set to the name of the providing geocoder.
    # Finally, precision is an indicator of the accuracy of the geocoding.
    attr_accessor :success, :provider, :precision, :suggested_bounds
    # accuracy is set for Yahoo and Google geocoders, it is a numeric value of the
    # precision. see http://code.google.com/apis/maps/documentation/geocoding/#GeocodingAccuracy
    attr_accessor :accuracy
    # FCC Attributes
    attr_accessor :district_fips, :state_fips, :block_fips


    # Constructor expects a hash of symbols to correspond with attributes.
    def initialize(h={})
      @all = [self]

      @street_address=h[:street_address]
      @sub_premise=nil
      @street_number=nil
      @street_name=nil
      @city=h[:city]
      @state=h[:state]
      @zip=h[:zip]
      @country_code=h[:country_code]
      @province = h[:province]
      @success=false
      @precision='unknown'
      @full_address=nil
      super(h[:lat],h[:lng])
    end

    # Returns true if geocoded to the United States.
    def is_us?
      country_code == 'US'
    end

    def success?
      success == true
    end

    # full_address is provided by google but not by yahoo. It is intended that the google
    # geocoding method will provide the full address, whereas for yahoo it will be derived
    # from the parts of the address we do have.
    def full_address
      @full_address ? @full_address : to_geocodeable_s
    end

    # Extracts the street number from the street address where possible.
    def street_number
      @street_number ||= street_address[/(\d*)/] if street_address
      @street_number
    end

    # Returns the street name portion of the street address where possible
    def street_name
      @street_name||=street_address[street_number.length, street_address.length].strip if street_address
      @street_name
    end

    # gives you all the important fields as key-value pairs
    def hash
      res={}
      [:success, :lat, :lng, :country_code, :city, :state, :zip, :street_address, :province,
       :district, :provider, :full_address, :is_us?, :ll, :precision, :district_fips, :state_fips,
       :block_fips, :sub_premise].each { |s| res[s] = self.send(s.to_s) }
      res
    end
    alias to_hash hash

    # Sets the city after capitalizing each word within the city name.
    def city=(city)
      @city = Geokit::Inflector::titleize(city) if city
    end

    # Sets the street address after capitalizing each word within the street address.
    def street_address=(address)
      if address and not ['google','google3'].include?(self.provider)
        @street_address = Geokit::Inflector::titleize(address)
      else
        @street_address = address
      end
    end

    # Returns a comma-delimited string consisting of the street address, city, state,
    # zip, and country code.  Only includes those attributes that are non-blank.
    def to_geocodeable_s
      a=[street_address, district, city, province, state, zip, country_code].compact
      a.delete_if { |e| !e || e == '' }
      a.join(', ')
    end

    def to_yaml_properties
      (instance_variables - ['@all']).sort
    end

    # Returns a string representation of the instance.
    def to_s
      "Provider: #{provider}\nStreet: #{street_address}\nCity: #{city}\nState: #{state}\nZip: #{zip}\nLatitude: #{lat}\nLongitude: #{lng}\nCountry: #{country_code}\nSuccess: #{success}"
    end
  end

  # Bounds represents a rectangular bounds, defined by the SW and NE corners
  class Bounds
    # sw and ne are LatLng objects
    attr_accessor :sw, :ne

    # provide sw and ne to instantiate a new Bounds instance
    def initialize(sw,ne)
      raise ArgumentError if !(sw.is_a?(Geokit::LatLng) && ne.is_a?(Geokit::LatLng))
      @sw,@ne=sw,ne
    end

    #returns the a single point which is the center of the rectangular bounds
    def center
      @sw.midpoint_to(@ne)
    end

    # a simple string representation:sw,ne
    def to_s
      "#{@sw.to_s},#{@ne.to_s}"
    end

    # a two-element array of two-element arrays: sw,ne
    def to_a
      [@sw.to_a, @ne.to_a]
    end

    # Returns true if the bounds contain the passed point.
    # allows for bounds which cross the meridian
    def contains?(point)
      point=Geokit::LatLng.normalize(point)
      res = point.lat > @sw.lat && point.lat < @ne.lat
      if crosses_meridian?
        res &= point.lng < @ne.lng || point.lng > @sw.lng
      else
        res &= point.lng < @ne.lng && point.lng > @sw.lng
      end
      res
    end

    # returns true if the bounds crosses the international dateline
    def crosses_meridian?
      @sw.lng > @ne.lng
    end

    # Returns true if the candidate object is logically equal.  Logical equivalence
    # is true if the lat and lng attributes are the same for both objects.
    def ==(other)
      other.is_a?(Bounds) ? self.sw == other.sw && self.ne == other.ne : false
    end

    # Equivalent to Google Maps API's .toSpan() method on GLatLng's.
    #
    # Returns a LatLng object, whose coordinates represent the size of a rectangle
    # defined by these bounds.
    def to_span
      lat_span = (@ne.lat - @sw.lat).abs
      lng_span = (crosses_meridian? ? 360 + @ne.lng - @sw.lng : @ne.lng - @sw.lng).abs
      Geokit::LatLng.new(lat_span, lng_span)
    end

    class <<self

      # returns an instance of bounds which completely encompases the given circle
      def from_point_and_radius(point,radius,options={})
        point=LatLng.normalize(point)
        p0=point.endpoint(0,radius,options)
        p90=point.endpoint(90,radius,options)
        p180=point.endpoint(180,radius,options)
        p270=point.endpoint(270,radius,options)
        sw=Geokit::LatLng.new(p180.lat,p270.lng)
        ne=Geokit::LatLng.new(p0.lat,p90.lng)
        Geokit::Bounds.new(sw,ne)
      end

      # Takes two main combinations of arguments to create a bounds:
      # point,point   (this is the only one which takes two arguments
      # [point,point]
      # . . . where a point is anything LatLng#normalize can handle (which is quite a lot)
      #
      # NOTE: everything combination is assumed to pass points in the order sw, ne
      def normalize (thing,other=nil)
        # maybe this will be simple -- an actual bounds object is passed, and we can all go home
        return thing if thing.is_a? Bounds

        # no? OK, if there's no "other," the thing better be a two-element array
        thing,other=thing if !other && thing.is_a?(Array) && thing.size==2

        # Now that we're set with a thing and another thing, let LatLng do the heavy lifting.
        # Exceptions may be thrown
        Bounds.new(Geokit::LatLng.normalize(thing),Geokit::LatLng.normalize(other))
      end
    end
  end
end<|MERGE_RESOLUTION|>--- conflicted
+++ resolved
@@ -259,14 +259,11 @@
       self == other
     end
 
-<<<<<<< HEAD
-=======
     # Returns true if both lat and lng attributes are defined
     def valid?
       self.lat and self.lng
     end
-    
->>>>>>> 741781f2
+
     # A *class* method to take anything which can be inferred as a point and generate
     # a LatLng from it. You should use this anything you're not sure what the input is,
     # and want to deal with it as a LatLng if at all possible. Can take:
