require 'net/http'
require 'rexml/document'
require 'yaml'
require 'timeout'
require 'logger'

module Geokit
  module Inflector
   
    extend self
   
    def titleize(word)
      humanize(underscore(word)).gsub(/\b([a-z])/u) { $1.capitalize }
    end
   
    def underscore(camel_cased_word)
      camel_cased_word.to_s.gsub(/::/, '/').
      gsub(/([A-Z]+)([A-Z][a-z])/u,'\1_\2').
      gsub(/([a-z\d])([A-Z])/u,'\1_\2').
      tr("-", "_").
      downcase
    end
   
    def humanize(lower_case_and_underscored_word)
      lower_case_and_underscored_word.to_s.gsub(/_id$/, "").gsub(/_/, " ").capitalize
    end
    
    def snake_case(s)
      return s.downcase if s =~ /^[A-Z]+$/u
      s.gsub(/([A-Z]+)(?=[A-Z][a-z]?)|\B[A-Z]/u, '_\&') =~ /_*(.*)/
        return $+.downcase
      
    end
    
    def url_escape(s)
    s.gsub(/([^ a-zA-Z0-9_.-]+)/nu) do
      '%' + $1.unpack('H2' * $1.size).join('%').upcase
      end.tr(' ', '+')
    end
  end  
  
  # Contains a range of geocoders:
  # 
  # ### "regular" address geocoders 
  # * Yahoo Geocoder - requires an API key.
  # * Geocoder.us - may require authentication if performing more than the free request limit.
  # * Geocoder.ca - for Canada; may require authentication as well.
  # * Geonames - a free geocoder
  #
  # ### address geocoders that also provide reverse geocoding 
  # * Google Geocoder - requires an API key.
  #  
  # ### IP address geocoders 
  # * IP Geocoder - geocodes an IP address using hostip.info's web service.
  # * Geoplugin.net -- another IP address geocoder
  #
  # ### The Multigeocoder
  # * Multi Geocoder - provides failover for the physical location geocoders.
  # 
  # Some of these geocoders require configuration. You don't have to provide it here. See the README.
  module Geocoders
    @@proxy_addr = nil
    @@proxy_port = nil
    @@proxy_user = nil
    @@proxy_pass = nil
    @@timeout = nil    
    @@yahoo = 'REPLACE_WITH_YOUR_YAHOO_KEY'
    @@google = 'REPLACE_WITH_YOUR_GOOGLE_KEY'
    @@geocoder_us = false
    @@geocoder_ca = false
    @@geonames = false
    @@provider_order = [:google,:us]
    @@logger=Logger.new(STDOUT)
    @@logger.level=Logger::INFO
    
    [:yahoo, :google, :geocoder_us, :geocoder_ca, :geonames, :provider_order, :timeout, 
     :proxy_addr, :proxy_port, :proxy_user, :proxy_pass,:logger].each do |sym|
      class_eval <<-EOS, __FILE__, __LINE__
        def self.#{sym}
          if defined?(#{sym.to_s.upcase})
            #{sym.to_s.upcase}
          else
            @@#{sym}
          end
        end

        def self.#{sym}=(obj)
          @@#{sym} = obj
        end
      EOS
    end
    
    # Error which is thrown in the event a geocoding error occurs.
    class GeocodeError < StandardError; end

    # -------------------------------------------------------------------------------------------
    # Geocoder Base class -- every geocoder should inherit from this
    # -------------------------------------------------------------------------------------------    
    
    # The Geocoder base class which defines the interface to be used by all
    # other geocoders.
    class Geocoder   
      # Main method which calls the do_geocode template method which subclasses
      # are responsible for implementing.  Returns a populated GeoLoc or an
      # empty one with a failed success code.
      def self.geocode(address)  
        res = do_geocode(address)
        return res.success ? res : GeoLoc.new
      end  
      
      # Main method which calls the do_reverse_geocode template method which subclasses
      # are responsible for implementing.  Returns a populated GeoLoc or an
      # empty one with a failed success code.
      def self.reverse_geocode(latlng)
        res = do_reverse_geocode(latlng)
        return res.success ? res : GeoLoc.new        
      end
      
      # Call the geocoder service using the timeout if configured.
      def self.call_geocoder_service(url)
        timeout(Geokit::Geocoders::timeout) { return self.do_get(url) } if Geokit::Geocoders::timeout        
        return self.do_get(url)
      rescue TimeoutError
        return nil  
      end

      # Not all geocoders can do reverse geocoding. So, unless the subclass explicitly overrides this method,
      # a call to reverse_geocode will return an empty GeoLoc. If you happen to be using MultiGeocoder,
      # this will cause it to failover to the next geocoder, which will hopefully be one which supports reverse geocoding.
      def self.do_reverse_geocode(latlng)
        return GeoLoc.new
      end

      protected

      def self.logger() 
        Geokit::Geocoders::logger
      end
      
      private
      
      # Wraps the geocoder call around a proxy if necessary.
      def self.do_get(url) 
        uri = URI.parse(url)
        req = Net::HTTP::Get.new(url)
        req.basic_auth(uri.user, uri.password) if uri.userinfo
        res = Net::HTTP::Proxy(GeoKit::Geocoders::proxy_addr,
                GeoKit::Geocoders::proxy_port,
                GeoKit::Geocoders::proxy_user,
                GeoKit::Geocoders::proxy_pass).start(uri.host, uri.port) { |http| http.request(req) }

        return res
      end
      
      # Adds subclass' geocode method making it conveniently available through 
      # the base class.
      def self.inherited(clazz)
        class_name = clazz.name.split('::').last
        src = <<-END_SRC
          def self.#{Geokit::Inflector.underscore(class_name)}(address)
            #{class_name}.geocode(address)
          end
        END_SRC
        class_eval(src)
      end
    end

    # -------------------------------------------------------------------------------------------
    # "Regular" Address geocoders
    # -------------------------------------------------------------------------------------------    
    
    # Geocoder CA geocoder implementation.  Requires the Geokit::Geocoders::GEOCODER_CA variable to
    # contain true or false based upon whether authentication is to occur.  Conforms to the 
    # interface set by the Geocoder class.
    #
    # Returns a response like:
    # <?xml version="1.0" encoding="UTF-8" ?>
    # <geodata>
    #   <latt>49.243086</latt>
    #   <longt>-123.153684</longt>
    # </geodata>
    class CaGeocoder < Geocoder

      private

      # Template method which does the geocode lookup.
      def self.do_geocode(address)
        raise ArgumentError('Geocoder.ca requires a GeoLoc argument') unless address.is_a?(GeoLoc)
        url = construct_request(address)
        res = self.call_geocoder_service(url)
        return GeoLoc.new if !res.is_a?(Net::HTTPSuccess)
        xml = res.body
        logger.debug "Geocoder.ca geocoding. Address: #{address}. Result: #{xml}"
        # Parse the document.
        doc = REXML::Document.new(xml)    
        address.lat = doc.elements['//latt'].text
        address.lng = doc.elements['//longt'].text
        address.success = true
        return address
      rescue
        logger.error "Caught an error during Geocoder.ca geocoding call: "+$!
        return GeoLoc.new  
      end  

      # Formats the request in the format acceptable by the CA geocoder.
      def self.construct_request(location)
        url = ""
        url += add_ampersand(url) + "stno=#{location.street_number}" if location.street_address
        url += add_ampersand(url) + "addresst=#{Geokit::Inflector::url_escape(location.street_name)}" if location.street_address
        url += add_ampersand(url) + "city=#{Geokit::Inflector::url_escape(location.city)}" if location.city
        url += add_ampersand(url) + "prov=#{location.state}" if location.state
        url += add_ampersand(url) + "postal=#{location.zip}" if location.zip
        url += add_ampersand(url) + "auth=#{Geokit::Geocoders::geocoder_ca}" if Geokit::Geocoders::geocoder_ca
        url += add_ampersand(url) + "geoit=xml"
        'http://geocoder.ca/?' + url
      end

      def self.add_ampersand(url)
        url && url.length > 0 ? "&" : ""
      end
    end    
    
<<<<<<< HEAD
        
=======
>>>>>>> 6571d6fb
    # Geocoder Us geocoder implementation.  Requires the Geokit::Geocoders::GEOCODER_US variable to
    # contain true or false based upon whether authentication is to occur.  Conforms to the 
    # interface set by the Geocoder class.
    class UsGeocoder < Geocoder

      private
      def self.do_geocode(address)
        address_str = address.is_a?(GeoLoc) ? address.to_geocodeable_s : address
        
        query = (address_str =~ /^\d{5}(?:-\d{4})?$/ ? "zip" : "address") + "=#{Geokit::Inflector::url_escape(address_str)}"
        url = if GeoKit::Geocoders::geocoder_us         
          "http://#{GeoKit::Geocoders::geocoder_us}@geocoder.us/member/service/csv/geocode"
        else
          "http://geocoder.us/service/csv/geocode"
        end
        
        url = "#{url}?#{query}"  
        res = self.call_geocoder_service(url)
        
        return GeoLoc.new if !res.is_a?(Net::HTTPSuccess)
        data = res.body
        logger.debug "Geocoder.us geocoding. Address: #{address}. Result: #{data}"
        array = data.chomp.split(',')
        
        if array.length == 5
          res=GeoLoc.new
          res.lat,res.lng,res.city,res.state,res.zip=array
          res.country_code='US'
          res.success=true
          return res
        elsif array.length == 6  
          res=GeoLoc.new 
          res.lat,res.lng,res.street_address,res.city,res.state,res.zip=array
          res.country_code='US'
          res.success=true 
          return res
        else 
          logger.info "geocoder.us was unable to geocode address: "+address
          return GeoLoc.new      
        end
        rescue 
          logger.error "Caught an error during geocoder.us geocoding call: "+$!
          return GeoLoc.new

      end
    end
    
    # Yahoo geocoder implementation.  Requires the Geokit::Geocoders::YAHOO variable to
    # contain a Yahoo API key.  Conforms to the interface set by the Geocoder class.
    class YahooGeocoder < Geocoder

      private 

      # Template method which does the geocode lookup.
      def self.do_geocode(address)
        address_str = address.is_a?(GeoLoc) ? address.to_geocodeable_s : address
        url="http://api.local.yahoo.com/MapsService/V1/geocode?appid=#{Geokit::Geocoders::yahoo}&location=#{Geokit::Inflector::url_escape(address_str)}"
        res = self.call_geocoder_service(url)
        return GeoLoc.new if !res.is_a?(Net::HTTPSuccess)
        xml = res.body
        doc = REXML::Document.new(xml)
        logger.debug "Yahoo geocoding. Address: #{address}. Result: #{xml}"

        if doc.elements['//ResultSet']
          res=GeoLoc.new

          #basic      
          res.lat=doc.elements['//Latitude'].text
          res.lng=doc.elements['//Longitude'].text
          res.country_code=doc.elements['//Country'].text
          res.provider='yahoo'  

          #extended - false if not available
          res.city=doc.elements['//City'].text if doc.elements['//City'] && doc.elements['//City'].text != nil
          res.state=doc.elements['//State'].text if doc.elements['//State'] && doc.elements['//State'].text != nil
          res.zip=doc.elements['//Zip'].text if doc.elements['//Zip'] && doc.elements['//Zip'].text != nil
          res.street_address=doc.elements['//Address'].text if doc.elements['//Address'] && doc.elements['//Address'].text != nil
          res.precision=doc.elements['//Result'].attributes['precision'] if doc.elements['//Result']
          res.success=true
          return res
        else 
          logger.info "Yahoo was unable to geocode address: "+address
          return GeoLoc.new
        end   

        rescue 
          logger.info "Caught an error during Yahoo geocoding call: "+$!
          return GeoLoc.new
      end
    end

    # Another geocoding web service
    # http://www.geonames.org
    class GeonamesGeocoder < Geocoder

      private 
      
      # Template method which does the geocode lookup.
      def self.do_geocode(address)
        address_str = address.is_a?(GeoLoc) ? address.to_geocodeable_s : address
        # geonames need a space seperated search string
        address_str.gsub!(/,/, " ")
        params = "/postalCodeSearch?placename=#{Geokit::Inflector::url_escape(address_str)}&maxRows=10"
        
        if(GeoKit::Geocoders::geonames)
          url = "http://ws.geonames.net#{params}&username=#{GeoKit::Geocoders::geonames}"
        else
          url = "http://ws.geonames.org#{params}"
        end
        
        res = self.call_geocoder_service(url)
        
        return GeoLoc.new if !res.is_a?(Net::HTTPSuccess)
        
        xml=res.body
        logger.debug "Geonames geocoding. Address: #{address}. Result: #{xml}"
        doc=REXML::Document.new(xml)
        
        if(doc.elements['//geonames/totalResultsCount'].text.to_i > 0)
          res=GeoLoc.new
        
          # only take the first result
          res.lat=doc.elements['//code/lat'].text if doc.elements['//code/lat']
          res.lng=doc.elements['//code/lng'].text if doc.elements['//code/lng']
          res.country_code=doc.elements['//code/countryCode'].text if doc.elements['//code/countryCode']
          res.provider='genomes'  
          res.city=doc.elements['//code/name'].text if doc.elements['//code/name']
          res.state=doc.elements['//code/adminName1'].text if doc.elements['//code/adminName1']
          res.zip=doc.elements['//code/postalcode'].text if doc.elements['//code/postalcode']
          res.success=true
          return res
        else 
          logger.info "Geonames was unable to geocode address: "+address
          return GeoLoc.new
        end
        
        rescue
          logger.error "Caught an error during Geonames geocoding call: "+$!
      end
    end

    # -------------------------------------------------------------------------------------------
    # Address geocoders that also provide reverse geocoding
    # -------------------------------------------------------------------------------------------

    # Google geocoder implementation.  Requires the Geokit::Geocoders::GOOGLE variable to
    # contain a Google API key.  Conforms to the interface set by the Geocoder class.
    class GoogleGeocoder < Geocoder

      private 
      
      # Template method which does the reverse-geocode lookup.
      def self.do_reverse_geocode(latlng) 
        latlng=LatLng.normalize(latlng)
        res = self.call_geocoder_service("http://maps.google.com/maps/geo?ll=#{Geokit::Inflector::url_escape(latlng.ll)}&output=xml&key=#{Geokit::Geocoders::google}&oe=utf-8")
        #        res = Net::HTTP.get_response(URI.parse("http://maps.google.com/maps/geo?ll=#{Geokit::Inflector::url_escape(address_str)}&output=xml&key=#{Geokit::Geocoders::google}&oe=utf-8"))
        return GeoLoc.new unless (res.is_a?(Net::HTTPSuccess) || res.is_a?(Net::HTTPOK))
        xml = res.body
        logger.debug "Google reverse-geocoding. LL: #{latlng}. Result: #{xml}"
        return self.xml2GeoLoc(xml)        
      end  

      # Template method which does the geocode lookup.
      def self.do_geocode(address)
        address_str = address.is_a?(GeoLoc) ? address.to_geocodeable_s : address
        res = self.call_geocoder_service("http://maps.google.com/maps/geo?q=#{Geokit::Inflector::url_escape(address_str)}&output=xml&key=#{Geokit::Geocoders::google}&oe=utf-8")
        return GeoLoc.new if !res.is_a?(Net::HTTPSuccess)
        xml = res.body
        logger.debug "Google geocoding. Address: #{address}. Result: #{xml}"
        return self.xml2GeoLoc(xml)        
      end
      
      def self.xml2GeoLoc(xml)
        doc=REXML::Document.new(xml)

        if doc.elements['//kml/Response/Status/code'].text == '200'
<<<<<<< HEAD
          res = GeoLoc.new
          coordinates=doc.elements['//coordinates'].text.to_s.split(',')

          #basics
          res.lat=coordinates[1]
          res.lng=coordinates[0]
          res.country_code=doc.elements['//CountryNameCode'].text if doc.elements['//CountryNameCode']
          res.provider='google'

          #extended -- false if not not available
          res.city = doc.elements['//LocalityName'].text if doc.elements['//LocalityName']
          res.state = doc.elements['//AdministrativeAreaName'].text if doc.elements['//AdministrativeAreaName']
          res.full_address = doc.elements['//address'].text if doc.elements['//address'] # google provides it
          res.zip = doc.elements['//PostalCodeNumber'].text if doc.elements['//PostalCodeNumber']
          res.street_address = doc.elements['//ThoroughfareName'].text if doc.elements['//ThoroughfareName']
          # Translate accuracy into Yahoo-style token address, street, zip, zip+4, city, state, country
          # For Google, 1=low accuracy, 8=high accuracy
          # old way -- address_details=doc.elements['//AddressDetails','urn:oasis:names:tc:ciq:xsdschema:xAL:2.0']
          address_details=doc.elements['//*[local-name() = "AddressDetails"]']
          accuracy = address_details ? address_details.attributes['Accuracy'].to_i : 0
          res.precision=%w{unknown country state state city zip zip+4 street address}[accuracy]
          res.success=true
          
          return res
=======
          results = nil
          doc.each_element('//Placemark') do |e|
            g = do_placemark(e)        
            if results.nil?
              results = g
            else
              results.push(g)
            end  
          end
          return results
>>>>>>> 6571d6fb
        else 
          logger.info "Google was unable to geocode address: "+address
          return GeoLoc.new
        end

        rescue
          logger.error "Caught an error during Google geocoding call: "+$!
          return GeoLoc.new
      end  
<<<<<<< HEAD
=======

      def self.do_placemark(doc)
        res = GeoLoc.new
        coordinates=doc.elements['.//coordinates'].text.to_s.split(',')

        #basics
        res.lat=coordinates[1]
        res.lng=coordinates[0]
        res.country_code=doc.elements['.//CountryNameCode'].text if doc.elements['.//CountryNameCode']
        res.provider='google'

        #extended -- false if not not available
        res.city = doc.elements['.//LocalityName'].text if doc.elements['.//LocalityName']
        res.state = doc.elements['.//AdministrativeAreaName'].text if doc.elements['.//AdministrativeAreaName']
        res.full_address = doc.elements['.//address'].text if doc.elements['.//address'] # google provides it
        res.zip = doc.elements['.//PostalCodeNumber'].text if doc.elements['.//PostalCodeNumber']
        res.street_address = doc.elements['.//ThoroughfareName'].text if doc.elements['.//ThoroughfareName']
        # Translate accuracy into Yahoo-style token address, street, zip, zip+4, city, state, country
        # For Google, 1=low accuracy, 8=high accuracy
        # old way -- address_details=doc.elements['.//AddressDetails','urn:oasis:names:tc:ciq:xsdschema:xAL:2.0']
        address_details=doc.elements['.//*[local-name() = "AddressDetails"]']
        accuracy = address_details ? address_details.attributes['Accuracy'].to_i : 0
        res.precision=%w{unknown country state state city zip zip+4 street address building}[accuracy]
        res.success=true
        
        return res        
      end
>>>>>>> 6571d6fb
    end


    # -------------------------------------------------------------------------------------------
    # IP Geocoders
    # -------------------------------------------------------------------------------------------
  
    # Provides geocoding based upon an IP address.  The underlying web service is geoplugin.net
    class GeoPluginGeocoder < Geocoder
      private
      
      def self.do_geocode(ip)
        return GeoLoc.new unless /^(\d{1,3}\.\d{1,3}\.\d{1,3}\.\d{1,3})?$/.match(ip)
        response = self.call_geocoder_service("http://www.geoplugin.net/xml.gp?ip=#{ip}")
        return response.is_a?(Net::HTTPSuccess) ? parse_xml(response.body) : GeoLoc.new
      rescue
        logger.error "Caught an error during GeloPluginGeocoder geocoding call: "+$!
        return GeoLoc.new
      end

      def self.parse_xml(xml)
        xml = REXML::Document.new(xml)
        geo = GeoLoc.new
        geo.provider='geoPlugin'
        geo.city = xml.elements['//geoplugin_city'].text
        geo.state = xml.elements['//geoplugin_region'].text
        geo.country_code = xml.elements['//geoplugin_countryCode'].text
        geo.lat = xml.elements['//geoplugin_latitude'].text.to_f
        geo.lng = xml.elements['//geoplugin_longitude'].text.to_f
        geo.success = !geo.city.empty?
        return geo
      end
    end

    # Provides geocoding based upon an IP address.  The underlying web service is a hostip.info
    # which sources their data through a combination of publicly available information as well
    # as community contributions.
    class IpGeocoder < Geocoder 

      private 

      # Given an IP address, returns a GeoLoc instance which contains latitude,
      # longitude, city, and country code.  Sets the success attribute to false if the ip 
      # parameter does not match an ip address.  
      def self.do_geocode(ip)
<<<<<<< HEAD
=======
        return Geoloc.new if '0.0.0.0' == ip
>>>>>>> 6571d6fb
        return GeoLoc.new unless /^(\d{1,3}\.\d{1,3}\.\d{1,3}\.\d{1,3})?$/.match(ip)
        url = "http://api.hostip.info/get_html.php?ip=#{ip}&position=true"
        response = self.call_geocoder_service(url)
        response.is_a?(Net::HTTPSuccess) ? parse_body(response.body) : GeoLoc.new
      rescue
        logger.error "Caught an error during HostIp geocoding call: "+$!
        return GeoLoc.new
      end

      # Converts the body to YAML since its in the form of:
      #
      # Country: UNITED STATES (US)
      # City: Sugar Grove, IL
      # Latitude: 41.7696
      # Longitude: -88.4588
      #
      # then instantiates a GeoLoc instance to populate with location data.
      def self.parse_body(body) # :nodoc:
        yaml = YAML.load(body)
        res = GeoLoc.new
        res.provider = 'hostip'
        res.city, res.state = yaml['City'].split(', ')
        country, res.country_code = yaml['Country'].split(' (')
        res.lat = yaml['Latitude'] 
        res.lng = yaml['Longitude']
        res.country_code.chop!
        res.success = !(res.city =~ /\(.+\)/)
        res
      end
    end
<<<<<<< HEAD

=======
    
>>>>>>> 6571d6fb
    # -------------------------------------------------------------------------------------------
    # The Multi Geocoder
    # -------------------------------------------------------------------------------------------    
    
    # Provides methods to geocode with a variety of geocoding service providers, plus failover
    # among providers in the order you configure.
    # 
    # Goal:
    # - homogenize the results of multiple geocoders
    # 
    # Limitations:
    # - currently only provides the first result. Sometimes geocoders will return multiple results.
    # - currently discards the "accuracy" component of the geocoding calls
    class MultiGeocoder < Geocoder 
      private

      # This method will call one or more geocoders in the order specified in the 
      # configuration until one of the geocoders work.
      # 
      # The failover approach is crucial for production-grade apps, but is rarely used.
      # 98% of your geocoding calls will be successful with the first call  
      def self.do_geocode(address)
        Geokit::Geocoders::provider_order.each do |provider|
          begin
            klass = Geokit::Geocoders.const_get "#{provider.to_s.capitalize}Geocoder"
            res = klass.send :geocode, address
            return res if res.success
          rescue
            logger.error("Something has gone very wrong during geocoding, OR you have configured an invalid class name in Geokit::Geocoders::provider_order. Address: #{address}. Provider: #{provider}")
          end
        end
        # If we get here, we failed completely.
        GeoLoc.new
      end
    end   
  end
end<|MERGE_RESOLUTION|>--- conflicted
+++ resolved
@@ -220,10 +220,6 @@
       end
     end    
     
-<<<<<<< HEAD
-        
-=======
->>>>>>> 6571d6fb
     # Geocoder Us geocoder implementation.  Requires the Geokit::Geocoders::GEOCODER_US variable to
     # contain true or false based upon whether authentication is to occur.  Conforms to the 
     # interface set by the Geocoder class.
@@ -400,32 +396,6 @@
         doc=REXML::Document.new(xml)
 
         if doc.elements['//kml/Response/Status/code'].text == '200'
-<<<<<<< HEAD
-          res = GeoLoc.new
-          coordinates=doc.elements['//coordinates'].text.to_s.split(',')
-
-          #basics
-          res.lat=coordinates[1]
-          res.lng=coordinates[0]
-          res.country_code=doc.elements['//CountryNameCode'].text if doc.elements['//CountryNameCode']
-          res.provider='google'
-
-          #extended -- false if not not available
-          res.city = doc.elements['//LocalityName'].text if doc.elements['//LocalityName']
-          res.state = doc.elements['//AdministrativeAreaName'].text if doc.elements['//AdministrativeAreaName']
-          res.full_address = doc.elements['//address'].text if doc.elements['//address'] # google provides it
-          res.zip = doc.elements['//PostalCodeNumber'].text if doc.elements['//PostalCodeNumber']
-          res.street_address = doc.elements['//ThoroughfareName'].text if doc.elements['//ThoroughfareName']
-          # Translate accuracy into Yahoo-style token address, street, zip, zip+4, city, state, country
-          # For Google, 1=low accuracy, 8=high accuracy
-          # old way -- address_details=doc.elements['//AddressDetails','urn:oasis:names:tc:ciq:xsdschema:xAL:2.0']
-          address_details=doc.elements['//*[local-name() = "AddressDetails"]']
-          accuracy = address_details ? address_details.attributes['Accuracy'].to_i : 0
-          res.precision=%w{unknown country state state city zip zip+4 street address}[accuracy]
-          res.success=true
-          
-          return res
-=======
           results = nil
           doc.each_element('//Placemark') do |e|
             g = do_placemark(e)        
@@ -436,7 +406,6 @@
             end  
           end
           return results
->>>>>>> 6571d6fb
         else 
           logger.info "Google was unable to geocode address: "+address
           return GeoLoc.new
@@ -446,8 +415,6 @@
           logger.error "Caught an error during Google geocoding call: "+$!
           return GeoLoc.new
       end  
-<<<<<<< HEAD
-=======
 
       def self.do_placemark(doc)
         res = GeoLoc.new
@@ -475,7 +442,6 @@
         
         return res        
       end
->>>>>>> 6571d6fb
     end
 
 
@@ -521,10 +487,7 @@
       # longitude, city, and country code.  Sets the success attribute to false if the ip 
       # parameter does not match an ip address.  
       def self.do_geocode(ip)
-<<<<<<< HEAD
-=======
         return Geoloc.new if '0.0.0.0' == ip
->>>>>>> 6571d6fb
         return GeoLoc.new unless /^(\d{1,3}\.\d{1,3}\.\d{1,3}\.\d{1,3})?$/.match(ip)
         url = "http://api.hostip.info/get_html.php?ip=#{ip}&position=true"
         response = self.call_geocoder_service(url)
@@ -555,11 +518,7 @@
         res
       end
     end
-<<<<<<< HEAD
-
-=======
-    
->>>>>>> 6571d6fb
+    
     # -------------------------------------------------------------------------------------------
     # The Multi Geocoder
     # -------------------------------------------------------------------------------------------    
